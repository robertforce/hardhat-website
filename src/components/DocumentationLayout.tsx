--- conflicted
+++ resolved
@@ -1,33 +1,4 @@
-<<<<<<< HEAD
-import React, { useEffect, useRef, useState } from 'react';
-import { styled } from 'linaria/react';
-import { useRouter } from 'next/router';
-import { MDXRemote, MDXRemoteSerializeResult } from 'next-mdx-remote';
-
-import SEO from './SEO';
-import DocsNavigation from './DocsNavigation';
-import Banner, { DefaultBanner } from './ui/Banner';
-import { tm, tmSelectors, tmDark, media, ThemeProvider } from '../themes';
-import { DefaultBannerProps } from './ui/types';
-import { FooterNavigation, IDocumentationSidebarStructure, ISeo } from './types';
-import Sidebar from './Sidebar';
-import { menuItemsList, socialsItems, bannerContent } from '../config';
-import MobileSidebarMenu from './MobileSidebarMenu';
-import DocumentationFooter from './DocumentationFooter';
-import Title from './mdxComponents/Title';
-import Paragraph from './mdxComponents/Paragraph';
-import CodeBlocks from './mdxComponents/CodeBlocks';
-import Admonition from './mdxComponents/Admonition';
-import UnorderedList from './mdxComponents/UnorderedList';
-import HorizontalRule from './mdxComponents/HorizontalRule';
-import MDLink from './mdxComponents/MDLink';
-import Table from './mdxComponents/Table';
-import MDImage from './mdxComponents/MDImage';
-import OrderedList from './mdxComponents/OrderedList';
-import TabsGroup from './mdxComponents/TabsGroup';
-import Tab from './mdxComponents/Tab';
-import GDPRNotice from './GDPRNotice';
-=======
+
 import React, { useEffect, useRef, useState } from "react";
 import { styled } from "linaria/react";
 import { useRouter } from "next/router";
@@ -66,7 +37,7 @@
 import Tab from "./mdxComponents/Tab";
 import GDPRNotice from "./GDPRNotice";
 import AlphaBanner from "./ui/AlphaBanner";
->>>>>>> 8607c68e
+
 
 const Container = styled.div`
   position: relative;
@@ -82,10 +53,7 @@
 `;
 
 const Main = styled.main`
-<<<<<<< HEAD
-=======
-  padding-top: ${headerTotalHeight};
->>>>>>> 8607c68e
+
   flex: 1 1 auto;
   display: flex;
   justify-content: flex-start;
@@ -128,15 +96,11 @@
   flex-direction: column;
   width: min(366px, 100%);
   position: fixed;
-<<<<<<< HEAD
-  top: 120px;
-  left: ${({ isSidebarOpen }) => (isSidebarOpen ? '0px' : '-120vw')};
-  height: calc(100vh - 120px);
-=======
+
   top: ${headerTotalHeight};
   left: ${({ isSidebarOpen }) => (isSidebarOpen ? "0px" : "-120vw")};
   height: calc(100vh - ${headerTotalHeight});
->>>>>>> 8607c68e
+
   display: flex;
   overflow-y: auto;
   transition: all ease-out 0.25s;
@@ -338,21 +302,14 @@
   return (
     <ThemeProvider>
       <Container>
-<<<<<<< HEAD
+
         <Header className={`${isSidebarOpen ? 'is-sidebar-open' : ''}`}>
-          <Banner
-            content={bannerContent}
-            renderContent={({ content }: DefaultBannerProps) => <DefaultBanner content={content} />}
-          />
-          <DocsNavigation isSidebarOpen={isSidebarOpen} onSidebarOpen={setIsSidebarOpen} />
-=======
-        <Header>
           <DocsNavigation
             isSidebarOpen={isSidebarOpen}
             onSidebarOpen={setIsSidebarOpen}
           />
           <AlphaBanner />
->>>>>>> 8607c68e
+
         </Header>
 
         <SEO seo={seo} />
