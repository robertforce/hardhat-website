<<<<<<< HEAD
import React, { useEffect, useRef, useState } from 'react';
import { styled } from 'linaria/react';
import { useRouter } from 'next/router';

import SEO from './SEO';
import DocsNavigation from './DocsNavigation';
import Banner, { DefaultBanner } from './ui/Banner';
import { tm, tmSelectors, tmDark, media, ThemeProvider } from '../themes';
import { DefaultBannerProps } from './ui/types';
import { IDocumentationSidebarStructure, ISeo } from './types';
import { bannerContent, menuItemsList, socialsItems } from '../config';
import { Header, MobileSidebarMenuMask, SidebarContainer } from './DocumentationLayout';
import MobileSidebarMenu from './MobileSidebarMenu';
=======
import React, { useEffect, useRef, useState } from "react";
import { styled } from "linaria/react";
import { useRouter } from "next/router";

import SEO from "./SEO";
import DocsNavigation from "./DocsNavigation";
import {
  tm,
  tmSelectors,
  tmDark,
  media,
  ThemeProvider,
  headerTotalHeight,
} from "../themes";
import { IDocumentationSidebarStructure, ISeo } from "./types";
import { menuItemsList, socialsItems } from "../config";
import {
  Header,
  MobileSidebarMenuMask,
  SidebarContainer,
} from "./DocumentationLayout";
import MobileSidebarMenu from "./MobileSidebarMenu";
import AlphaBanner from "./ui/AlphaBanner";
>>>>>>> 8607c68e

const Container = styled.div`
  position: relative;
  display: flex;
  flex-direction: column;
  justify-content: flex-start;
  align-items: center;
  font-family: -apple-system, BlinkMacSystemFont, 'Segoe UI', Roboto, Oxygen, Ubuntu, Cantarell, 'Open Sans',
    'Helvetica Neue', sans-serif;
  -webkit-font-smoothing: antialiased;
  height: 100vh;
  min-width: 320px;
`;

const Main = styled.main`
<<<<<<< HEAD
=======
  padding-top: ${headerTotalHeight};
>>>>>>> 8607c68e
  flex: 1 1 auto;
  display: flex;
  justify-content: flex-start;
  align-items: center;
  background-color: ${tm(({ colors }) => colors.neutral0)};
  width: 100%;
  position: relative;
  transition: background-color ease-in-out 0.25s;

  ${tmSelectors.dark} {
    background-color: ${tmDark(({ colors }) => colors.neutral0)};
  }
  ${media.mqDark} {
    ${tmSelectors.auto} {
      background-color: ${tmDark(({ colors }) => colors.neutral0)};
    }
  }
  ${media.laptop} {
    & aside {
      display: none;
    }
  }
`;

const View = styled.section`
  display: flex;
  flex-direction: column;
  align-items: center;
  padding-top: 24px;
  width: 100%;
  height: calc(100vh - ${headerTotalHeight});
  overflow-y: scroll;
`;
const Content = styled.section`
  display: flex;
  flex-direction: column;
  width: 100%;
  max-width: 774px;
  padding: 0 34px;
  color: ${tm(({ colors }) => colors.neutral900)};
  & h2:not(:first-of-type) {
    padding-top: 80px;
  }

  & h2 + p {
    margin-top: 32px;
  }

  color: ${tm(({ colors }) => colors.neutral900)};

  ${tmSelectors.dark} {
    color: ${tmDark(({ colors }) => colors.neutral900)};
  }

  ${media.mqDark} {
    ${tmSelectors.auto} {
      color: ${tmDark(({ colors }) => colors.neutral900)};
    }
  }
`;

type Props = React.PropsWithChildren<{
  seo: ISeo;
  sidebarLayout: IDocumentationSidebarStructure;
}>;

const PluginsLayout = ({ children, seo, sidebarLayout }: Props) => {
  const [isSidebarOpen, setIsSidebarOpen] = useState(false);
  const router = useRouter();
  const pluginsViewRef = useRef() as React.MutableRefObject<HTMLInputElement>;

  useEffect(() => {
    pluginsViewRef.current.scrollTo(0, 0);
  }, [router.asPath]);

  useEffect(() => {
    const body = document.querySelector('body');
    if (!body) return;

    if (isSidebarOpen) {
      // Disable scroll
      body.style.overflow = 'hidden';
    } else {
      // Enable scroll
      body.style.overflow = 'auto';
    }
  }, [isSidebarOpen]);

  useEffect(() => {
    const listener = () => {
      if (isSidebarOpen) {
        setIsSidebarOpen(false);
      }
    };

    document.addEventListener('click', listener);

    return () => document.removeEventListener('click', listener);
  }, [isSidebarOpen]);

  return (
    <ThemeProvider>
      <Container>
<<<<<<< HEAD
        <Header className={`${isSidebarOpen ? 'is-sidebar-open' : ''}`}>
          <Banner
            content={bannerContent}
            renderContent={({ content }: DefaultBannerProps) => <DefaultBanner content={content} />}
          />
          <DocsNavigation isSidebarOpen={isSidebarOpen} onSidebarOpen={setIsSidebarOpen} />
=======
        <Header>
          <DocsNavigation
            isSidebarOpen={isSidebarOpen}
            onSidebarOpen={setIsSidebarOpen}
          />
          <AlphaBanner />
>>>>>>> 8607c68e
        </Header>

        <SEO seo={seo} />

        <Main>
          <SidebarContainer
            onClick={(e) => {
              e.stopPropagation();
            }}
            isSidebarOpen={isSidebarOpen}
            data-no-border={!isSidebarOpen && sidebarLayout.length === 0}
          >
            <MobileSidebarMenuMask data-open={isSidebarOpen}>
              <MobileSidebarMenu
                menuItems={menuItemsList}
                socialsItems={socialsItems}
                sidebarElementsList={sidebarLayout}
                closeSidebar={() => setIsSidebarOpen(false)}
                isDocumentation={false}
              />
            </MobileSidebarMenuMask>
          </SidebarContainer>
          <View ref={pluginsViewRef}>
            <Content>{children}</Content>
          </View>
        </Main>
      </Container>
    </ThemeProvider>
  );
};

export default PluginsLayout;<|MERGE_RESOLUTION|>--- conflicted
+++ resolved
@@ -1,18 +1,4 @@
-<<<<<<< HEAD
-import React, { useEffect, useRef, useState } from 'react';
-import { styled } from 'linaria/react';
-import { useRouter } from 'next/router';
 
-import SEO from './SEO';
-import DocsNavigation from './DocsNavigation';
-import Banner, { DefaultBanner } from './ui/Banner';
-import { tm, tmSelectors, tmDark, media, ThemeProvider } from '../themes';
-import { DefaultBannerProps } from './ui/types';
-import { IDocumentationSidebarStructure, ISeo } from './types';
-import { bannerContent, menuItemsList, socialsItems } from '../config';
-import { Header, MobileSidebarMenuMask, SidebarContainer } from './DocumentationLayout';
-import MobileSidebarMenu from './MobileSidebarMenu';
-=======
 import React, { useEffect, useRef, useState } from "react";
 import { styled } from "linaria/react";
 import { useRouter } from "next/router";
@@ -36,7 +22,7 @@
 } from "./DocumentationLayout";
 import MobileSidebarMenu from "./MobileSidebarMenu";
 import AlphaBanner from "./ui/AlphaBanner";
->>>>>>> 8607c68e
+
 
 const Container = styled.div`
   position: relative;
@@ -52,10 +38,6 @@
 `;
 
 const Main = styled.main`
-<<<<<<< HEAD
-=======
-  padding-top: ${headerTotalHeight};
->>>>>>> 8607c68e
   flex: 1 1 auto;
   display: flex;
   justify-content: flex-start;
@@ -159,21 +141,14 @@
   return (
     <ThemeProvider>
       <Container>
-<<<<<<< HEAD
+
         <Header className={`${isSidebarOpen ? 'is-sidebar-open' : ''}`}>
-          <Banner
-            content={bannerContent}
-            renderContent={({ content }: DefaultBannerProps) => <DefaultBanner content={content} />}
-          />
-          <DocsNavigation isSidebarOpen={isSidebarOpen} onSidebarOpen={setIsSidebarOpen} />
-=======
-        <Header>
           <DocsNavigation
             isSidebarOpen={isSidebarOpen}
             onSidebarOpen={setIsSidebarOpen}
           />
           <AlphaBanner />
->>>>>>> 8607c68e
+
         </Header>
 
         <SEO seo={seo} />
