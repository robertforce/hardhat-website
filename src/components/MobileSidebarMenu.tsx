import React, {
  Dispatch,
  FC,
  SetStateAction,
  useEffect,
  useMemo,
  useState,
} from "react";
import Link from "next/link";
import { useRouter } from "next/router";
import { styled } from "linaria/react";
import { headerTotalHeight, media, tm, tmDark, tmSelectors } from "../themes";
import Sidebar from "./Sidebar";
import { menuItemsList, socialsItems as defaultSocialItems } from "../config";
import ExternalLinkIcon from "../assets/icons/external-link-icon";
import { IDocumentationSidebarStructure } from "./types";
import { MenuItemType, NavigationPagesPaths, SocialsEnum } from "./ui/types";
import MobileMenuArrowForward from "../assets/icons/mobile-menu-arrow-forward";
import { SocialsList } from "./ui/DesktopMenu";
import ThemeSwitchButton from "./ThemeSwitchButton";
import MobileMenuArrowBack from "../assets/icons/mobile-menu-arrow-back";

interface Props {
  sidebarElementsList: IDocumentationSidebarStructure;
  menuItems: typeof menuItemsList;
  socialsItems: typeof defaultSocialItems;
  closeSidebar: () => void;
  isDocumentation: boolean;
}

interface ModalProps {
  modalState: MenuItemType | null;
  setModalState: Dispatch<SetStateAction<MenuItemType | null>>;
  closeSidebar: () => void;
  sidebarElementsList: IDocumentationSidebarStructure;
  socialsItems: typeof defaultSocialItems;
}

const MobileSidebarContainer = styled.section`
  display: flex;
  flex-direction: column;
  height: 100%;
`;

const MobileNavigationContainer = styled.ul`
  list-style-type: none;
  display: flex;
  flex-direction: column;
  gap: 20px;
  padding: 40px 32px;
  color: ${tm(({ colors }) => colors.neutral900)};
  ${tmSelectors.dark} {
    color: ${tmDark(({ colors }) => colors.neutral900)};
  }
  ${media.mqDark} {
    ${tmSelectors.auto} {
      color: ${tmDark(({ colors }) => colors.neutral900)};
    }
  }
  ${media.tablet} {
    padding: 40px 44px;
  }
`;

const MenuItem = styled.li`
  display: flex;
  align-items: center;
  font-size: 20px;
  font-weight: 400;
  font-family: SourceCodePro, sans-serif;
  cursor: pointer;

  &:hover {
    color: ${tm(({ colors }) => colors.accent700)};
    & svg {
      fill: ${tm(({ colors }) => colors.accent700)};
    }

    ${tmSelectors.dark} {
      color: ${tmDark(({ colors }) => colors.accent700)};
      & svg {
        fill: ${tmDark(({ colors }) => colors.accent700)};
      }
    }
    ${media.mqDark} {
      ${tmSelectors.auto} {
        color: ${tmDark(({ colors }) => colors.accent700)};
        & svg {
          fill: ${tmDark(({ colors }) => colors.accent700)};
        }
      }
    }
  }
  & > a {
    position: relative;
    padding: 2px 8px;
    border-radius: 3px;
    text-transform: lowercase;
  }

  &[data-current="true"] > a {
    background-color: ${tm(({ colors }) => colors.gray6)};
    color: ${tm(({ colors }) => colors.gray1)};
  }

  ${tmSelectors.dark} {
    &[data-current="true"] > a {
      background-color: ${tmDark(({ colors }) => colors.gray6)};
      color: ${tmDark(({ colors }) => colors.neutral200)};
    }
  }
  ${media.mqDark} {
    ${tmSelectors.auto} {
      &[data-current="true"] > a {
        background-color: ${tmDark(({ colors }) => colors.gray6)};
        color: ${tmDark(({ colors }) => colors.neutral200)};
      }
    }
  }

  & svg {
    margin-left: 4px;

    fill: ${tm(({ colors }) => colors.gray7)};

    ${tmSelectors.dark} {
      fill: ${tmDark(({ colors }) => colors.gray2)};
    }
    ${media.mqDark} {
      ${tmSelectors.auto} {
        fill: ${tmDark(({ colors }) => colors.gray2)};
      }
    }
  }
`;

const MobileMenuFooter = styled.div<{ isRelative?: boolean }>`
  display: flex;
  justify-content: space-between;
  align-items: center;
  width: 100%;
  padding: 16px 40px;
  position: relative;
  bottom: 0;
  margin-top: auto;
`;

const ModalContainer = styled.div<{ isModalOpen: boolean }>`
  display: flex;
  flex-direction: column;
<<<<<<< HEAD
  height: calc(100vh - 120px);
=======
  height: calc(100vh - ${headerTotalHeight});
  padding: 32px 0;
>>>>>>> 8607c68e
  position: absolute;
  width: 100%;
  top: 0px;
  transition: all ease-out 0.25s;
  font-family: Roboto, sans-serif;
  z-index: 50;
  left: ${({ isModalOpen }) => (isModalOpen ? "0px" : "-120vw")};
  color: ${tm(({ colors }) => colors.neutral800)};
  background-color: ${tm(({ colors }) => colors.neutral0)};

  ${tmSelectors.dark} {
    color: ${tmDark(({ colors }) => colors.neutral800)};
    background-color: ${tmDark(({ colors }) => colors.neutral0)};
  }
  ${media.mqDark} {
    ${tmSelectors.auto} {
      color: ${tmDark(({ colors }) => colors.neutral800)};
      background-color: ${tmDark(({ colors }) => colors.neutral0)};
    }
  }
`;

const ModalHeader = styled.div`
  padding: 32px 32px 16px;
`;

const ModalBackToMenuButton = styled.button`
  display: flex;
  align-items: center;
  font-size: 14px;
  font-family: Roboto, sans-serif;
  line-height: 20px;
  width: fit-content;
  background-color: ${tm(({ colors }) => colors.transparent)};
  border: none;
  color: ${tm(({ colors }) => colors.backButton)};
  cursor: pointer;
  &:hover {
    opacity: 0.8;
  }
  & svg {
    width: 16px;
    height: 16px;
    margin-right: 8px;

    fill: ${tm(({ colors }) => colors.backButton)};
  }
  ${tmSelectors.dark} {
    color: ${tmDark(({ colors }) => colors.backButton)};
    & svg {
      fill: ${tmDark(({ colors }) => colors.backButton)};
    }
  }
  ${media.mqDark} {
    ${tmSelectors.auto} {
      color: ${tmDark(({ colors }) => colors.backButton)};
      & svg {
        fill: ${tmDark(({ colors }) => colors.backButton)};
      }
    }
  }
`;

const ModalTitle = styled.h4`
  margin: 6px 0 0;
  font-size: 20px;
  font-weight: 400;
  width: fit-content;
  font-family: SourceCodePro, sans-serif;
  text-transform: lowercase;
  line-height: 33px;
  letter-spacing: 0.05em;
  white-space: nowrap;
  padding: 0 8px;
  border-radius: 3px;
  position: relative;
  background-color: ${tm(({ colors }) => colors.gray6)};
  color: ${tm(({ colors }) => colors.gray1)};

  ${tmSelectors.dark} {
    background-color: ${tmDark(({ colors }) => colors.gray6)};
    color: ${tmDark(({ colors }) => colors.neutral200)};
  }
  ${media.mqDark} {
    ${tmSelectors.auto} {
      background-color: ${tmDark(({ colors }) => colors.gray6)};
      color: ${tmDark(({ colors }) => colors.neutral200)};
    }
  }
`;

const ToolsList = styled.ul`
  display: flex;
  flex-direction: column;
  user-select: none;
  list-style-type: none;
  font-size: 16px;
  line-height: 150%;
  font-weight: 500;
  ont-family: SourceCodePro, sans-serif;
  padding: 16px 32px;
  gap: 16px;
`;

const ToolsListItem = styled.li`
  a {
    padding: 2px 8px;
    border-radius: 3px;
    color: ${tm(({ colors }) => colors.gray7)};

    ${tmSelectors.dark} {
      color: ${tmDark(({ colors }) => colors.gray7)};
    }
    ${media.mqDark} {
      ${tmSelectors.auto} {
        color: ${tmDark(({ colors }) => colors.gray7)};
      }
    }
  }
`;

const SocialItem = ({ name, href }: { name: SocialsEnum; href: string }) => {
  return (
    <MenuItem key={name}>
      <a target="_blank" rel="noreferrer" href={href}>
        {name.toLowerCase()}
      </a>
      <ExternalLinkIcon style={{ fill: "none" }} />
    </MenuItem>
  );
};

const getCurrentSection = ({
  isDocumentation,
  currentLocation,
}: {
  isDocumentation: boolean;
  currentLocation: string;
}): NavigationPagesPaths => {
  if (isDocumentation) {
    if (currentLocation.startsWith(NavigationPagesPaths.TUTORIAL))
      return NavigationPagesPaths.TUTORIAL;
    return NavigationPagesPaths.DOCUMENTATION;
  }
  return currentLocation as NavigationPagesPaths;
};

const MobileSidebarMenuModal: FC<ModalProps> = ({
  modalState,
  setModalState,
  sidebarElementsList,
  closeSidebar,
  socialsItems,
}) => {
  const renderModalContent = (
    selectedSection: NavigationPagesPaths | string
  ) => {
    if (selectedSection === NavigationPagesPaths.TOOLS) {
      return (
        <ToolsList>
          {modalState?.subItems?.map((subItem) => {
            return (
              <ToolsListItem key={subItem.href}>
                <Link passHref scroll={false} href={subItem.href}>
                  {/* eslint-disable-next-line */}
                  <a onClick={closeSidebar}>{`${subItem.prefix as string} ${
                    subItem.label
                  }`}</a>
                </Link>
              </ToolsListItem>
            );
          })}
        </ToolsList>
      );
    }
    return (
      <Sidebar elementsList={sidebarElementsList} closeSidebar={closeSidebar} />
    );
  };

  return (
    <ModalContainer isModalOpen={modalState !== null}>
      <ModalHeader>
        <ModalBackToMenuButton onClick={() => setModalState(null)}>
          <MobileMenuArrowBack />
          Menu
        </ModalBackToMenuButton>
        <ModalTitle>{modalState?.label}</ModalTitle>
      </ModalHeader>
      {modalState !== null && renderModalContent(modalState.href)}

      <MobileMenuFooter isRelative>
        <SocialsList socialsItems={socialsItems} isMobile />
        <ThemeSwitchButton isMobile />
      </MobileMenuFooter>
    </ModalContainer>
  );
};

const MobileSidebarMenu: FC<Props> = ({
  sidebarElementsList,
  closeSidebar,
  menuItems,
  socialsItems,
  isDocumentation = false,
}) => {
  const router = useRouter();
  const [modalState, setModalState] = useState<MenuItemType | null>(null);
  const gitHubSocial = socialsItems.find(
    (socialsItem) => socialsItem.name === SocialsEnum.GITHUB
  );
  const currentSection = getCurrentSection({
    isDocumentation,
    currentLocation: router?.asPath,
  });
  const isModal = useMemo(
    () =>
      [
        NavigationPagesPaths.DOCUMENTATION,
        NavigationPagesPaths.TUTORIAL,
        NavigationPagesPaths.TOOLS,
      ].includes(currentSection),
    [currentSection]
  );

  useEffect(() => {
    if (isModal) {
      setModalState(
        menuItems.find((menuItem) => menuItem.href === currentSection) || null
      );
    }
  }, [currentSection, menuItems, isModal]);

  const handleClick = (
    event: React.MouseEvent<HTMLLIElement, MouseEvent>,
    menuItem: MenuItemType
  ) => {
    if (
      menuItem.href === NavigationPagesPaths.TOOLS ||
      ([
        NavigationPagesPaths.DOCUMENTATION,
        NavigationPagesPaths.TUTORIAL,
      ].includes(currentSection) &&
        currentSection === menuItem.href)
    ) {
      event.preventDefault();
      setModalState(menuItem);
    } else {
      closeSidebar();
    }
  };

  return (
    <MobileSidebarContainer>
      <MobileNavigationContainer>
        {menuItems.map((menuItem) => {
          return (
            <MenuItem
              key={menuItem.label}
              data-current={currentSection === menuItem.href}
              onClick={(e) => handleClick(e, menuItem)}
            >
              <Link href={menuItem.href}>
                {/* eslint-disable-next-line */}
                <a
                  onClick={(e) => {
                    if (
                      menuItem.href === NavigationPagesPaths.TOOLS ||
                      ([
                        NavigationPagesPaths.DOCUMENTATION,
                        NavigationPagesPaths.TUTORIAL,
                      ].includes(currentSection) &&
                        currentSection === menuItem.href)
                    ) {
                      e.preventDefault();
                    }
                  }}
                >
                  {menuItem.label}
                </a>
              </Link>
              {sidebarElementsList.length > 0 &&
                currentSection === menuItem.href && (
                  <MobileMenuArrowForward style={{ marginLeft: "auto" }} />
                )}
            </MenuItem>
          );
        })}
        {gitHubSocial && <SocialItem {...gitHubSocial} />}
      </MobileNavigationContainer>
      <MobileMenuFooter>
        <SocialsList socialsItems={socialsItems} isMobile />
        <ThemeSwitchButton isMobile />
      </MobileMenuFooter>

      <MobileSidebarMenuModal
        modalState={modalState}
        setModalState={setModalState}
        sidebarElementsList={sidebarElementsList}
        closeSidebar={closeSidebar}
        socialsItems={socialsItems}
      />
    </MobileSidebarContainer>
  );
};

export default MobileSidebarMenu;<|MERGE_RESOLUTION|>--- conflicted
+++ resolved
@@ -148,12 +148,8 @@
 const ModalContainer = styled.div<{ isModalOpen: boolean }>`
   display: flex;
   flex-direction: column;
-<<<<<<< HEAD
-  height: calc(100vh - 120px);
-=======
   height: calc(100vh - ${headerTotalHeight});
   padding: 32px 0;
->>>>>>> 8607c68e
   position: absolute;
   width: 100%;
   top: 0px;
