--- conflicted
+++ resolved
@@ -1,34 +1,34 @@
-import React from 'react';
-import path from 'path';
-import glob from 'glob';
-import fs from 'fs';
-import { execSync } from 'child_process';
-import { MDXRemoteSerializeResult } from 'next-mdx-remote';
-import matter from 'gray-matter';
-import remarkDirective from 'remark-directive';
-import { serialize } from 'next-mdx-remote/serialize';
-import { visit } from 'unist-util-visit';
-import { h } from 'hastscript';
-import remarkGfm from 'remark-gfm';
-import remarkUnwrapImages from 'remark-unwrap-images';
-import rehypePrism from 'rehype-prism';
-import remarkPrism from 'remark-prism';
-
-import { DOCS_PATH, REPO_URL, TEMP_PATH } from '../config';
-import { ITabsState } from '../global-tabs';
+import React from "react";
+import path from "path";
+import glob from "glob";
+import fs from "fs";
+import { execSync } from "child_process";
+import { MDXRemoteSerializeResult } from "next-mdx-remote";
+import matter from "gray-matter";
+import remarkDirective from "remark-directive";
+import { serialize } from "next-mdx-remote/serialize";
+import { visit } from "unist-util-visit";
+import { h } from "hastscript";
+import remarkGfm from "remark-gfm";
+import remarkUnwrapImages from "remark-unwrap-images";
+import rehypePrism from "rehype-prism";
+import remarkPrism from "remark-prism";
+
+import { DOCS_PATH, REPO_URL, TEMP_PATH } from "../config";
+import { ITabsState } from "../global-tabs";
 
 export const newLineDividerRegEx = /\r\n|\n/;
 
 export const withIndexURL = (pathname: string): string[] => {
-  const docPath = pathname.split('/');
-  if (docPath[docPath.length - 1] === 'index') {
+  const docPath = pathname.split("/");
+  if (docPath[docPath.length - 1] === "index") {
     return [...docPath.slice(0, docPath.length - 1)];
   }
   return docPath;
 };
 
 export const withIndexFile = (docPath: string[]): string => {
-  const mdFilePath = path.join(DOCS_PATH, `${docPath.join('/')}.md`);
+  const mdFilePath = path.join(DOCS_PATH, `${docPath.join("/")}.md`);
   return mdFilePath;
 };
 
@@ -45,12 +45,13 @@
 
 export const withCodeElementWrapper = (
   content: string,
-  extension: string = '',
-  highlightedLinesNumbers: string = ''
+  extension: string = "",
+  highlightedLinesNumbers: string = ""
 ) => {
-  const stringNumbersEntity = highlightedLinesNumbers.length > 0 ? `{${highlightedLinesNumbers}}` : '';
-
-  return `\`\`\`${extension ?? 'markup'}${stringNumbersEntity}
+  const stringNumbersEntity =
+    highlightedLinesNumbers.length > 0 ? `{${highlightedLinesNumbers}}` : "";
+
+  return `\`\`\`${extension ?? "markup"}${stringNumbersEntity}
 ${content}
   \`\`\``;
 };
@@ -61,11 +62,15 @@
   pathname: string;
   highlightedLinesNumbers: string;
 } => {
-  const highlightedLinesNumbers: string | null = line.includes('{')
-    ? line.substring(line.indexOf('{')).replace(/[{}]/g, '').trim()
-    : '';
-
-  const pathname = (highlightedLinesNumbers ? line.substring(0, line.indexOf('{')) : line).replace('<<< @/', '').trim();
+  const highlightedLinesNumbers: string | null = line.includes("{")
+    ? line.substring(line.indexOf("{")).replace(/[{}]/g, "").trim()
+    : "";
+
+  const pathname = (
+    highlightedLinesNumbers ? line.substring(0, line.indexOf("{")) : line
+  )
+    .replace("<<< @/", "")
+    .trim();
 
   return {
     pathname,
@@ -82,34 +87,38 @@
 };
 
 export const getFileExtensionFromPathname = (pathname: string) => {
-  return pathname.substring(pathname.lastIndexOf('.') + 1);
+  return pathname.substring(pathname.lastIndexOf(".") + 1);
 };
 
 export const withInsertedCodeFromLinks = (content: string) => {
   return content
     .split(newLineDividerRegEx)
     .map((line: string) => {
-      if (!line.startsWith('<<<')) return line;
+      if (!line.startsWith("<<<")) return line;
 
       const { pathname, highlightedLinesNumbers } = getEntriesInfo(line);
 
       const fileContent = readFileContent(pathname);
       const fileExtension = getFileExtensionFromPathname(pathname);
 
-      return withCodeElementWrapper(fileContent, fileExtension, highlightedLinesNumbers);
+      return withCodeElementWrapper(
+        fileContent,
+        fileExtension,
+        highlightedLinesNumbers
+      );
     })
-    .join('\n');
+    .join("\n");
 };
 
 export const withoutComments = (content: string) => {
-  return content.replace(/<!--[\s\S]*?-->/gm, '');
+  return content.replace(/<!--[\s\S]*?-->/gm, "");
 };
 
 export const normalizeApostrophes = (text: string) => text.replace(/’/g, "'");
 
 export const replacePlaceholders = (content: string) => {
-  const recommendedSolcVersion = '0.8.28';
-  const latestPragma = '^0.8.0';
+  const recommendedSolcVersion = "0.8.28";
+  const latestPragma = "^0.8.0";
   const hardhatPackageJson = fs
     .readFileSync(
       path.resolve(
@@ -128,12 +137,14 @@
   const hardhatVersion = JSON.parse(hardhatPackageJson).version;
 
   return content
-    .replaceAll('{RECOMMENDED_SOLC_VERSION}', recommendedSolcVersion)
-    .replaceAll('{LATEST_PRAGMA}', latestPragma)
-    .replaceAll('{HARDHAT_VERSION}', hardhatVersion);
-};
-
-export const readMDFileFromPathOrIndex = (fileName: string): { source: string; fileName: string } => {
+    .replaceAll("{RECOMMENDED_SOLC_VERSION}", recommendedSolcVersion)
+    .replaceAll("{LATEST_PRAGMA}", latestPragma)
+    .replaceAll("{HARDHAT_VERSION}", hardhatVersion);
+};
+
+export const readMDFileFromPathOrIndex = (
+  fileName: string
+): { source: string; fileName: string } => {
   try {
     const source = fs.readFileSync(fileName).toString();
     return {
@@ -141,7 +152,7 @@
       fileName,
     };
   } catch (err) {
-    const file = fileName.replace('.md', '/index.md');
+    const file = fileName.replace(".md", "/index.md");
     const source = fs.readFileSync(file).toString();
     return {
       source,
@@ -155,7 +166,11 @@
   // @ts-ignore
   return (tree) => {
     visit(tree, (node) => {
-      if (node.type === 'textDirective' || node.type === 'leafDirective' || node.type === 'containerDirective') {
+      if (
+        node.type === "textDirective" ||
+        node.type === "leafDirective" ||
+        node.type === "containerDirective"
+      ) {
         // eslint-disable-next-line
         const data = node.data || (node.data = {});
         const hast = h(node.name, node.attributes);
@@ -174,9 +189,9 @@
   // @ts-ignore
   return (tree) => {
     visit(tree, (node) => {
-      if (node.type === 'code' && !node.lang) {
+      if (node.type === "code" && !node.lang) {
         // eslint-disable-next-line
-        node.lang = 'markup';
+        node.lang = "markup";
       }
     });
   };
@@ -187,7 +202,7 @@
   return (tree) => {
     const initialTabsState: ITabsState = {};
     visit(tree, (node) => {
-      if (node.type === 'containerDirective' && node.name === 'tabsgroup') {
+      if (node.type === "containerDirective" && node.name === "tabsgroup") {
         node.children?.forEach(
           (
             child: React.ReactElement & {
@@ -198,10 +213,14 @@
             }
           ) => {
             const { options } = node.attributes;
-            if (!options.split(',').includes(child.data.hProperties.value)) {
-              throw new Error(`Value "${child.data.hProperties.value}" is not provided in TabsGroups options.`);
+            if (!options.split(",").includes(child.data.hProperties.value)) {
+              throw new Error(
+                `Value "${child.data.hProperties.value}" is not provided in TabsGroups options.`
+              );
             }
-            initialTabsState[options.split(',').join('/')] = options.split(',')[0].trim();
+            initialTabsState[options.split(",").join("/")] = options
+              .split(",")[0]
+              .trim();
           }
         );
       }
@@ -212,24 +231,22 @@
 export const generateTitleFromContent = (content: string) => {
   return content
     .split(newLineDividerRegEx)
-    .filter((line) => line.startsWith('#'))[0]
-    ?.replace(/[#]*/g, '')
+    .filter((line) => line.startsWith("#"))[0]
+    ?.replace(/[#]*/g, "")
     .trim();
 };
 
 export const parseMdFile = (source: string) => {
   const { content, data } = matter(source);
-<<<<<<< HEAD
-  const formattedContent = replacePlaceholders(withoutComments(withInsertedCodeFromLinks(content)));
-=======
   const formattedContent = normalizeApostrophes(
     replacePlaceholders(withoutComments(withInsertedCodeFromLinks(content)))
   );
->>>>>>> a49347a9
 
   const tocTitle = data.title ?? generateTitleFromContent(formattedContent);
-  const seoTitle = tocTitle || 'Hardhat';
-  const seoDescription = data.title || 'Ethereum development environment for professionals by Nomic Foundation';
+  const seoTitle = tocTitle || "Hardhat";
+  const seoDescription =
+    data.title ||
+    "Ethereum development environment for professionals by Nomic Foundation";
 
   return {
     rawContent: content,
@@ -270,7 +287,7 @@
           [
             rehypePrism,
             {
-              plugins: ['line-highlight'],
+              plugins: ["line-highlight"],
             },
           ],
         ],
@@ -289,11 +306,14 @@
 export const getMDFiles = (): string[] =>
   glob
     .sync(`${DOCS_PATH}**/*.md`)
-    .filter((pathname) => /\.mdx?$/.test(pathname) && !pathname.includes('plugins/index.md'))
-    .map((pathname) => pathname.replace(DOCS_PATH, ''));
+    .filter(
+      (pathname) =>
+        /\.mdx?$/.test(pathname) && !pathname.includes("plugins/index.md")
+    )
+    .map((pathname) => pathname.replace(DOCS_PATH, ""));
 
 export const getPathParamsByFile = (pathname: string): string[] => {
-  const fileBase = pathname.replace(/\.mdx?$/, '');
+  const fileBase = pathname.replace(/\.mdx?$/, "");
   return withIndexURL(fileBase);
 };
 export const getPathParamsByFileMd = (pathname: string): string[] => {
@@ -343,21 +363,29 @@
    * (as getStaticPaths and getStaticProps executed in isolated environments, so it's the only way to pass information)
    */
   const { layoutConfigs, layoutsMap } = getSidebarConfig();
-  const fileNameKey = fileName.replace(DOCS_PATH, '');
+  const fileNameKey = fileName.replace(DOCS_PATH, "");
   const { layout, prev = null, next = null } = layoutsMap[fileNameKey];
   return { layout: layoutConfigs[layout], prev, next };
 };
 
 export const getCommitDate = (fileName: string): string => {
-  const output = execSync(`git log -1 --pretty="format:%cI" ${fileName}`).toString();
+  const output = execSync(
+    `git log -1 --pretty="format:%cI" ${fileName}`
+  ).toString();
   return output;
 };
 
 export const getEditLink = (fileName: string): string => {
   // the errors page is a special case because it's auto-generated
-  const errorsFile = path.join('content', 'hardhat-runner', 'docs', 'errors', 'index.md');
+  const errorsFile = path.join(
+    "content",
+    "hardhat-runner",
+    "docs",
+    "errors",
+    "index.md"
+  );
   if (fileName.endsWith(errorsFile)) {
-    return 'https://github.com/NomicFoundation/hardhat/edit/main/packages/hardhat-core/src/internal/core/errors-list.ts';
+    return "https://github.com/NomicFoundation/hardhat/edit/main/packages/hardhat-core/src/internal/core/errors-list.ts";
   }
 
   return fileName.replace(DOCS_PATH, REPO_URL);
