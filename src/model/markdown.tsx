import React from 'react';
import path from 'path';
import glob from 'glob';
import fs from 'fs';
import { execSync } from 'child_process';
import { MDXRemoteSerializeResult } from 'next-mdx-remote';
import matter from 'gray-matter';
import remarkDirective from 'remark-directive';
import { serialize } from 'next-mdx-remote/serialize';
import { visit } from 'unist-util-visit';
import { h } from 'hastscript';
import remarkGfm from 'remark-gfm';
import remarkUnwrapImages from 'remark-unwrap-images';
import rehypePrism from 'rehype-prism';
import remarkPrism from 'remark-prism';

import { DOCS_PATH, REPO_URL, TEMP_PATH } from '../config';
import { ITabsState } from '../global-tabs';

export const newLineDividerRegEx = /\r\n|\n/;

export const withIndexURL = (pathname: string): string[] => {
  const docPath = pathname.split('/');
  if (docPath[docPath.length - 1] === 'index') {
    return [...docPath.slice(0, docPath.length - 1)];
  }
  return docPath;
};

export const withIndexFile = (docPath: string[]): string => {
  const mdFilePath = path.join(DOCS_PATH, `${docPath.join('/')}.md`);
  return mdFilePath;
};

export const withCodeElementWrapper = (
  content: string,
  extension: string = '',
  highlightedLinesNumbers: string = ''
) => {
  const stringNumbersEntity = highlightedLinesNumbers.length > 0 ? `{${highlightedLinesNumbers}}` : '';

  return `\`\`\`${extension ?? 'markup'}${stringNumbersEntity}
${content}
  \`\`\``;
};

export const getEntriesInfo = (
  line: string
): {
  pathname: string;
  highlightedLinesNumbers: string;
} => {
  const highlightedLinesNumbers: string | null = line.includes('{')
    ? line.substring(line.indexOf('{')).replace(/[{}]/g, '').trim()
    : '';

  const pathname = (highlightedLinesNumbers ? line.substring(0, line.indexOf('{')) : line).replace('<<< @/', '').trim();

  return {
    pathname,
    highlightedLinesNumbers,
  };
};

export const readFileContent = (pathname: string) => {
  try {
    return fs.readFileSync(pathname).toString();
  } catch (err) {
    throw new Error(`Cannot read file from: ${pathname}`);
  }
};

export const getFileExtensionFromPathname = (pathname: string) => {
  return pathname.substring(pathname.lastIndexOf('.') + 1);
};

export const withInsertedCodeFromLinks = (content: string) => {
  return content
    .split(newLineDividerRegEx)
    .map((line: string) => {
      if (!line.startsWith('<<<')) return line;

      const { pathname, highlightedLinesNumbers } = getEntriesInfo(line);

      const fileContent = readFileContent(pathname);
      const fileExtension = getFileExtensionFromPathname(pathname);

      return withCodeElementWrapper(fileContent, fileExtension, highlightedLinesNumbers);
    })
    .join('\n');
};

export const withoutComments = (content: string) => {
  return content.replace(/<!--[\s\S]*?-->/gm, '');
};

export const replacePlaceholders = (content: string) => {
  const recommendedSolcVersion = '0.8.28';
  const latestPragma = '^0.8.0';
  const hardhatPackageJson = fs
<<<<<<< HEAD
    .readFileSync(path.resolve(__dirname, '..', '..', '..', '..', 'hardhat-website', 'package.json'))
=======
    .readFileSync(
      path.resolve(
        __dirname,
        "..",
        "..",
        "..",
        "..",
        "websites-version-of-hardhat",
        "packages",
        "hardhat-core",
        "package.json"
      )
    )
>>>>>>> 8607c68e
    .toString();
  const hardhatVersion = JSON.parse(hardhatPackageJson).version;

  return content
    .replaceAll('{RECOMMENDED_SOLC_VERSION}', recommendedSolcVersion)
    .replaceAll('{LATEST_PRAGMA}', latestPragma)
    .replaceAll('{HARDHAT_VERSION}', hardhatVersion);
};

export const readMDFileFromPathOrIndex = (fileName: string): { source: string; fileName: string } => {
  try {
    const source = fs.readFileSync(fileName).toString();
    return {
      source,
      fileName,
    };
  } catch (err) {
    const file = fileName.replace('.md', '/index.md');
    const source = fs.readFileSync(file).toString();
    return {
      source,
      fileName: file,
    };
  }
};

/** @type {import("unified").Plugin<[], import("mdast").Root>} */
function createCustomNodes() {
  // @ts-ignore
  return (tree) => {
    visit(tree, (node) => {
      if (node.type === 'textDirective' || node.type === 'leafDirective' || node.type === 'containerDirective') {
        // eslint-disable-next-line
        const data = node.data || (node.data = {});
        const hast = h(node.name, node.attributes);
        // Create custom nodes from extended MD syntax. E.g. "tip"/"warning"
        // @ts-ignore
        data.hName = hast.tagName;
        // @ts-ignore
        data.hProperties = hast.properties;
      }
    });
  };
}

/** @type {import("unified").Plugin<[], import("mdast").Root>} */
function setDefaultLang() {
  // @ts-ignore
  return (tree) => {
    visit(tree, (node) => {
      if (node.type === 'code' && !node.lang) {
        // eslint-disable-next-line
        node.lang = 'markup';
      }
    });
  };
}

function validateTabs() {
  // @ts-ignore
  return (tree) => {
    const initialTabsState: ITabsState = {};
    visit(tree, (node) => {
      if (node.type === 'containerDirective' && node.name === 'tabsgroup') {
        node.children?.forEach(
          (
            child: React.ReactElement & {
              data: {
                hName: string;
                hProperties: { value: string };
              };
            }
          ) => {
            const { options } = node.attributes;
            if (!options.split(',').includes(child.data.hProperties.value)) {
              throw new Error(`Value "${child.data.hProperties.value}" is not provided in TabsGroups options.`);
            }
            initialTabsState[options.split(',').join('/')] = options.split(',')[0].trim();
          }
        );
      }
    });
    const tabsConfigPath = `${TEMP_PATH}tabsConfig.json`;
    fs.writeFileSync(tabsConfigPath, JSON.stringify(initialTabsState));
  };
}

export const generateTitleFromContent = (content: string) => {
  return content
    .split(newLineDividerRegEx)
    .filter((line) => line.startsWith('#'))[0]
    ?.replace(/[#]*/g, '')
    .trim();
};

export const parseMdFile = (source: string) => {
  const { content, data } = matter(source);
  const formattedContent = replacePlaceholders(withoutComments(withInsertedCodeFromLinks(content)));

  const tocTitle = data.title ?? generateTitleFromContent(formattedContent);
  const seoTitle = tocTitle || 'Hardhat';
  const seoDescription = data.title || 'Ethereum development environment for professionals by Nomic Foundation';

  return {
    rawContent: content,
    formattedContent,
    data,
    tocTitle,
    seoTitle,
    seoDescription,
  };
};

export const prepareMdContent = async (
  source: string
): Promise<{
  mdxSource: MDXRemoteSerializeResult;
  data: {
    [key: string]: any;
  };
  seoTitle: string;
  seoDescription: string;
}> => {
  const { formattedContent, ...props } = parseMdFile(source);
  let mdxSource: MDXRemoteSerializeResult<Record<string, unknown>>;
  try {
    mdxSource = await serialize(formattedContent, {
      mdxOptions: {
        remarkPlugins: [
          remarkGfm,
          remarkDirective,
          createCustomNodes,
          remarkUnwrapImages,
          setDefaultLang,
          remarkPrism,
          validateTabs,
        ],

        rehypePlugins: [
          [
            rehypePrism,
            {
              plugins: ['line-highlight'],
            },
          ],
        ],
      },
    });
  } catch (error: unknown) {
    throw new Error(error as string);
  }

  return {
    mdxSource,
    ...props,
  };
};

export const getMDFiles = (): string[] =>
  glob
    .sync(`${DOCS_PATH}**/*.md`)
    .filter((pathname) => /\.mdx?$/.test(pathname) && !pathname.includes('plugins/index.md'))
    .map((pathname) => pathname.replace(DOCS_PATH, ''));

export const getPathParamsByFile = (pathname: string): string[] => {
  const fileBase = pathname.replace(/\.mdx?$/, '');
  return withIndexURL(fileBase);
};

export const getHrefByFile = (pathname: string): string => {
  const params = getPathParamsByFile(pathname);
  return path.join(...params);
};

export const getMDPaths = (): Array<{ params: { docPath: string[] } }> =>
  getMDFiles().map((pathname) => ({
    params: {
      docPath: getPathParamsByFile(pathname),
    },
  }));

export const getSidebarConfig = () => {
  try {
    const sidebarConfigPath = `${TEMP_PATH}sidebarConfig.json`;
    const configText = fs.readFileSync(sidebarConfigPath).toString();
    const config = JSON.parse(configText);
    const { layoutConfigs, layoutsMap } = config;
    return { layoutConfigs, layoutsMap };
  } catch (err) {
    console.error(err);
    throw new Error(`Can't read sidebar configs. See the error above`);
  }
};

export const getLayout = (fileName: string) => {
  /**
   * Layout configs is generated from content folder based on .yaml and .md files.
   * The config contains information for all pages at once
   * This happens by executing `createLayouts` function from `getStaticPaths`.
   * In order to optimize build time we store that config in a temporary file
   * (as getStaticPaths and getStaticProps executed in isolated environments, so it's the only way to pass information)
   */
  const { layoutConfigs, layoutsMap } = getSidebarConfig();
  const fileNameKey = fileName.replace(DOCS_PATH, '');
  const { layout, prev = null, next = null } = layoutsMap[fileNameKey];
  return { layout: layoutConfigs[layout], prev, next };
};

export const getCommitDate = (fileName: string): string => {
  const output = execSync(`git log -1 --pretty="format:%cI" ${fileName}`).toString();
  return output;
};

export const getEditLink = (fileName: string): string => {
  // the errors page is a special case because it's auto-generated
  const errorsFile = path.join('content', 'hardhat-runner', 'docs', 'errors', 'index.md');
  if (fileName.endsWith(errorsFile)) {
    return 'https://github.com/NomicFoundation/hardhat/edit/main/packages/hardhat-core/src/internal/core/errors-list.ts';
  }

  return fileName.replace(DOCS_PATH, REPO_URL);
};<|MERGE_RESOLUTION|>--- conflicted
+++ resolved
@@ -98,9 +98,6 @@
   const recommendedSolcVersion = '0.8.28';
   const latestPragma = '^0.8.0';
   const hardhatPackageJson = fs
-<<<<<<< HEAD
-    .readFileSync(path.resolve(__dirname, '..', '..', '..', '..', 'hardhat-website', 'package.json'))
-=======
     .readFileSync(
       path.resolve(
         __dirname,
@@ -114,7 +111,6 @@
         "package.json"
       )
     )
->>>>>>> 8607c68e
     .toString();
   const hardhatVersion = JSON.parse(hardhatPackageJson).version;
 
