--- conflicted
+++ resolved
@@ -24,13 +24,13 @@
 
 const communityPlugins: IPlugin[] = [
   {
-<<<<<<< HEAD
     name: "hardhat-deploy",
     author: "Ronan Sandford",
     authorUrl: "https://twitter.com/wighawag",
     description: "A Hardhat Plugin For Replicable Deployments And Easy Testing",
     tags: ["Deployment", "Testing", "Scripts"],
-=======
+  },
+  {
     name: "@solidstate/hardhat-abi-exporter",
     author: "Nick Barry",
     authorUrl: "https://github.com/ItsNickBarry",
@@ -50,7 +50,6 @@
     authorUrl: "https://github.com/ItsNickBarry",
     description: "Git-rev-based HRE execution",
     tags: ["git", "hre"],
->>>>>>> 04ce1142
   },
 ];
 
